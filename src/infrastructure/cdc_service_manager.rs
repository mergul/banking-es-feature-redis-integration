--- conflicted
+++ resolved
@@ -665,12 +665,15 @@
         tracing::info!("🛑 CDCServiceManager: About to cancel shutdown_token");
         self.shutdown_token.cancel();
         tracing::info!("🛑 CDCServiceManager: shutdown_token.cancel() called");
+        info!("🛑 CDCServiceManager: Starting graceful shutdown of CDC Service Manager");
+        tracing::info!("🛑 CDCServiceManager: About to cancel shutdown_token");
+        self.shutdown_token.cancel();
+        tracing::info!("🛑 CDCServiceManager: shutdown_token.cancel() called");
 
         // Wait for all tasks to complete with timeout
         let shutdown_timeout =
             Duration::from_secs(self.optimization_config.graceful_shutdown_timeout_secs);
         let mut tasks = self.tasks.write().await;
-<<<<<<< HEAD
         let mut tasks_to_await = Vec::new();
         for task in tasks.drain(..) {
             if !task.is_finished() {
@@ -691,20 +694,10 @@
             Err(_) => {
                 warn!("⚠️ CDCServiceManager: Shutdown timeout exceeded, some tasks may not have stopped gracefully");
             }
-=======
-        let tasks_to_await: Vec<_> = tasks.drain(..).collect();
-
-        tracing::info!("🛑 CDCServiceManager: Awaiting all background tasks");
-        let shutdown_future = join_all(tasks_to_await);
-
-        if let Err(_) = tokio::time::timeout(shutdown_timeout, shutdown_future).await {
-            warn!("⚠️ CDCServiceManager: Shutdown timeout exceeded, some tasks may not have stopped gracefully");
-        } else {
-            info!("✅ CDCServiceManager: All CDC tasks stopped gracefully");
->>>>>>> 037c47a3
         }
 
         self.set_state(ServiceState::Stopped).await;
+        info!("✅ CDCServiceManager: CDC Service Manager stopped");
         info!("✅ CDCServiceManager: CDC Service Manager stopped");
 
         Ok(())
