use crate::infrastructure::cache_service::CacheServiceTrait;
use crate::infrastructure::connection_pool_partitioning::{
    OperationType, PartitionedPools, PoolSelector,
};
use crate::infrastructure::kafka_abstraction::KafkaProducerTrait;
use crate::infrastructure::projections::ProjectionStoreTrait;
use anyhow::Result;
use async_trait::async_trait;
use chrono::{DateTime, Utc};
use rdkafka::consumer::{CommitMode, Consumer};
use rdkafka::message::{BorrowedMessage, OwnedMessage};
use rdkafka::Message;
use rdkafka::Offset;
use rdkafka::TopicPartitionList;
use rust_decimal::Decimal;
use serde::{Deserialize, Serialize};
use sqlx::{Postgres, Transaction};
use std::collections::HashMap;
use std::sync::atomic::{AtomicUsize, Ordering};
use std::sync::Arc;
use std::time::Duration;
use tokio::sync::mpsc;
use tracing::{error, info, warn};
use uuid::Uuid;

// Import the optimized components
use crate::infrastructure::cdc_event_processor::{
    BusinessLogicConfig, UltraOptimizedCDCEventProcessor,
};
use crate::infrastructure::cdc_integration_helper::{
    CDCIntegrationConfig, CDCIntegrationHelper, CDCIntegrationHelperBuilder,
    MigrationIntegrityReport, MigrationStats,
};
use crate::infrastructure::cdc_producer::{BusinessLogicValidator, CDCProducer, CDCProducerConfig};
use crate::infrastructure::cdc_service_manager::EnhancedCDCMetrics;
use crate::infrastructure::event_processor::EventProcessor;
use futures::stream::StreamExt;
use tokio::sync::Mutex;
use tokio::sync::Semaphore;
use tokio_util::sync::CancellationToken;

/// Kafka message structure for CDC events
#[derive(Debug, Clone)]
pub struct KafkaMessage {
    pub topic: String,
    pub partition: i32,
    pub offset: i64,
    pub key: Option<Vec<u8>>,
    pub payload: Vec<u8>,
    pub timestamp: Option<i64>,
}

/// CDC-based outbox message structure
#[derive(Debug, Clone, Serialize, Deserialize)]
pub struct CDCOutboxMessage {
    pub id: Uuid,
    pub aggregate_id: Uuid,
    pub event_id: Uuid,
    pub event_type: String,
    pub topic: String,
    pub metadata: Option<serde_json::Value>,
    pub created_at: DateTime<Utc>,
    pub updated_at: DateTime<Utc>,
}

#[derive(Debug, Clone)]
pub struct CDCOutboxMessageWithPayload {
    pub id: Uuid,
    pub aggregate_id: Uuid,
    pub event_id: Uuid,
    pub event_type: String,
    pub payload: Vec<u8>,
    pub topic: String,
    pub metadata: Option<serde_json::Value>,
    pub created_at: DateTime<Utc>,
    pub updated_at: DateTime<Utc>,
}

/// Debezium CDC connector configuration
#[derive(Debug, Clone)]
pub struct DebeziumConfig {
    pub connector_name: String,
    pub database_host: String,
    pub database_port: u16,
    pub database_name: String,
    pub database_user: String,
    pub database_password: String,
    pub table_include_list: String,
    pub topic_prefix: String,
    pub snapshot_mode: String,
    pub poll_interval_ms: u64,
}

impl Default for DebeziumConfig {
    fn default() -> Self {
        Self {
            connector_name: "banking-es-connector".to_string(),
            database_host: "localhost".to_string(),
            database_port: 5432,
            database_name: "banking_es".to_string(),
            database_user: "postgres".to_string(),
            database_password: "Francisco1".to_string(),
            table_include_list: "public.kafka_outbox_cdc".to_string(), // Match actual Debezium config
            topic_prefix: "banking-es".to_string(), // Match actual Debezium config
            snapshot_mode: "initial".to_string(),
            poll_interval_ms: 100, // Much faster than 5-second polling
        }
    }
}

/// CDC-based outbox repository trait
#[async_trait]
pub trait CDCOutboxRepositoryTrait: Send + Sync {
    /// Add messages to outbox (simplified - no status tracking needed)
    async fn add_outbox_messages(
        &self,
        tx: &mut Transaction<'_, Postgres>,
        messages: Vec<CDCOutboxMessage>,
    ) -> Result<()>;

    /// Get outbox table schema for Debezium configuration
    fn get_outbox_schema(&self) -> &str;

    /// Clean up old processed messages (optional)
    async fn cleanup_old_messages(&self, older_than: Duration) -> Result<usize>;
}

/// CDC-based outbox repository that implements the existing OutboxRepositoryTrait
/// This allows seamless integration with the current CQRS system
#[derive(Clone)]
pub struct CDCOutboxRepository {
    pools: Arc<PartitionedPools>,
}

impl CDCOutboxRepository {
    pub fn new(pools: Arc<PartitionedPools>) -> Self {
        Self { pools }
    }

    /// Create optimized outbox table for CDC
    pub async fn create_cdc_outbox_table(&self) -> Result<()> {
        let write_pool = self.pools.select_pool(OperationType::Write);

        // Create the table
        sqlx::query(
            r#"
            CREATE TABLE IF NOT EXISTS kafka_outbox_cdc (
                id UUID PRIMARY KEY DEFAULT gen_random_uuid(),
                aggregate_id UUID NOT NULL,
                event_id UUID NOT NULL UNIQUE,
                event_type VARCHAR(255) NOT NULL,
                payload BYTEA NOT NULL,
                topic VARCHAR(255) NOT NULL,
                metadata JSONB,
                created_at TIMESTAMP WITH TIME ZONE DEFAULT NOW(),
                updated_at TIMESTAMP WITH TIME ZONE DEFAULT NOW()
            )
            "#,
        )
        .execute(write_pool)
        .await?;

        // Create indexes separately
        sqlx::query(
            "CREATE INDEX IF NOT EXISTS idx_outbox_cdc_created_at ON kafka_outbox_cdc(created_at)",
        )
        .execute(write_pool)
        .await?;

        sqlx::query("CREATE INDEX IF NOT EXISTS idx_outbox_cdc_aggregate_id ON kafka_outbox_cdc(aggregate_id)")
            .execute(write_pool)
            .await?;

        sqlx::query(
            "CREATE INDEX IF NOT EXISTS idx_outbox_cdc_event_id ON kafka_outbox_cdc(event_id)",
        )
        .execute(write_pool)
        .await?;

        // Enable logical replication
        sqlx::query("ALTER TABLE kafka_outbox_cdc REPLICA IDENTITY FULL")
            .execute(write_pool)
            .await?;

        Ok(())
    }

    /// Generate Debezium connector configuration
    pub fn generate_debezium_config(&self, config: &DebeziumConfig) -> serde_json::Value {
        serde_json::json!({
            "name": config.connector_name,
            "config": {
                "connector.class": "io.debezium.connector.postgresql.PostgresConnector",
                "database.hostname": config.database_host,
                "database.port": config.database_port,
                "database.user": config.database_user,
                "database.password": config.database_password,
                "database.dbname": config.database_name,
                "database.server.name": "banking_es_server",
                "table.include.list": config.table_include_list,
                "topic.prefix": config.topic_prefix,
                "snapshot.mode": config.snapshot_mode,
                "poll.interval.ms": config.poll_interval_ms,
                "publication.autocreate.mode": "filtered",
                "slot.name": "banking_outbox_slot",
                "plugin.name": "pgoutput",
                "key.converter": "org.apache.kafka.connect.storage.StringConverter",
                "value.converter": "org.apache.kafka.connect.json.JsonConverter",
                "value.converter.schemas.enable": false,
                "transforms": "unwrap",
                "transforms.unwrap.type": "io.debezium.transforms.ExtractNewRecordState",
                "transforms.unwrap.drop.tombstones": false,
                "transforms.unwrap.delete.handling.mode": "rewrite",
                "transforms.unwrap.operation.header": true
            }
        })
    }

    /// Clean up old processed messages (optional)
    pub async fn cleanup_old_messages(&self, older_than: Duration) -> Result<usize> {
        let cutoff_time = Utc::now() - chrono::Duration::from_std(older_than)?;
        let result = sqlx::query!(
            "DELETE FROM kafka_outbox_cdc WHERE created_at < $1",
            cutoff_time
        )
        .execute(self.pools.select_pool(OperationType::Write))
        .await?;

        Ok(result.rows_affected() as usize)
    }
}

/// OutboxBatcher - Buffers outbox messages and flushes them in batches
/// OPTIMIZED: Flushes when buffer reaches batch_size (10) or after batch_timeout (10ms)
pub struct OutboxBatcher {
    sender: mpsc::Sender<crate::infrastructure::outbox::OutboxMessage>,
}

impl Clone for OutboxBatcher {
    fn clone(&self) -> Self {
        Self {
            sender: self.sender.clone(),
        }
    }
}

impl OutboxBatcher {
    pub fn new(
        repo: Arc<dyn crate::infrastructure::outbox::OutboxRepositoryTrait + Send + Sync>,
        pools: Arc<PartitionedPools>,
        batch_size: usize,
        batch_timeout: Duration,
    ) -> Self {
        let (sender, mut receiver) = mpsc::channel(1000);
        let mut buffer = Vec::new();
        let mut last_flush = tokio::time::Instant::now();

        tokio::spawn(async move {
            loop {
                tokio::select! {
                    msg = receiver.recv() => {
                        match msg {
                            Some(msg) => {
                                buffer.push(msg);
                                // Flush only when the buffer is full
                                if buffer.len() >= batch_size {
                                    Self::flush(&repo, &pools, &mut buffer).await;
                                    last_flush = tokio::time::Instant::now();
                                }
                            }
                            None => {
                                // Channel closed, flush remaining messages
                                if !buffer.is_empty() {
                                    Self::flush(&repo, &pools, &mut buffer).await;
                                }
                                break;
                            }
                        }
                    }
                    _ = tokio::time::sleep_until(last_flush + batch_timeout) => {
                        if !buffer.is_empty() {
                            Self::flush(&repo, &pools, &mut buffer).await;
                            last_flush = tokio::time::Instant::now();
                        }
                    }
                }
            }
        });

        Self { sender }
    }

    pub async fn submit(&self, msg: crate::infrastructure::outbox::OutboxMessage) -> Result<()> {
        println!("[DEBUG] OutboxBatcher::submit: Submitting outbox message for aggregate_id={:?}, event_id={:?}", msg.aggregate_id, msg.event_id);
        self.sender
            .send(msg)
            .await
            .map_err(|e| anyhow::anyhow!("Failed to send message: {}", e))
    }

    async fn flush(
        repo: &Arc<dyn crate::infrastructure::outbox::OutboxRepositoryTrait + Send + Sync>,
        pools: &Arc<PartitionedPools>,
        buffer: &mut Vec<crate::infrastructure::outbox::OutboxMessage>,
    ) {
        if buffer.is_empty() {
            return;
        }

        println!(
            "[DEBUG] OutboxBatcher::flush: Flushing {} messages",
            buffer.len()
        );
        let start_time = std::time::Instant::now();
        let message_count = buffer.len();

        let write_pool = pools.select_pool(OperationType::Write);
        let mut transaction = match write_pool.begin().await {
            Ok(tx) => tx,
            Err(e) => {
                error!("Failed to begin transaction for outbox batch flush: {}", e);
                return;
            }
        };

        let messages = std::mem::replace(buffer, Vec::new());
        if let Err(e) = repo.add_pending_messages(&mut transaction, messages).await {
            error!("Failed to add outbox messages: {}", e);
            if let Err(e) = transaction.rollback().await {
                error!("Failed to rollback transaction: {}", e);
            }
            return;
        }

        if let Err(e) = transaction.commit().await {
            error!("Failed to commit outbox batch: {}", e);
            return;
        }

        let duration = start_time.elapsed();
        info!(
            "✅ OutboxBatcher: Flushed {} messages in {:?}",
            message_count, duration
        );
        println!("[DEBUG] OutboxBatcher::flush: Flush complete");
    }

    pub fn new_default(
        repo: Arc<dyn crate::infrastructure::outbox::OutboxRepositoryTrait + Send + Sync>,
        pools: Arc<PartitionedPools>,
    ) -> Self {
        // OPTIMIZED: Updated batch size and timeout for better performance
        Self::new(repo, pools, 250, Duration::from_millis(25))
    }
}

/// Implementation of the existing OutboxRepositoryTrait for CDC
/// This allows the CDC outbox to be used as a drop-in replacement
#[async_trait]
impl crate::infrastructure::outbox::OutboxRepositoryTrait for CDCOutboxRepository {
    async fn add_pending_messages(
        &self,
        tx: &mut Transaction<'_, Postgres>,
        messages: Vec<crate::infrastructure::outbox::OutboxMessage>,
    ) -> Result<()> {
        if messages.is_empty() {
            return Ok(());
        }

        let start_time = std::time::Instant::now();

        // OPTIMIZED: Use single bulk insert instead of chunking for small batches
        if messages.len() <= 100 {
            // Single bulk insert for small batches
            let mut query = String::from(
                "INSERT INTO kafka_outbox_cdc (aggregate_id, event_id, event_type, payload, topic, metadata, created_at, updated_at) VALUES "
            );

            let mut values = Vec::new();
            let mut params: Vec<(
                Uuid,
                Uuid,
                String,
                Vec<u8>,
                String,
                Option<serde_json::Value>,
            )> = Vec::new();
            let mut param_index = 1;

            for msg in &messages {
                values.push(format!(
                    "(${},${},${},${},${},${},NOW(),NOW())",
                    param_index,
                    param_index + 1,
                    param_index + 2,
                    param_index + 3,
                    param_index + 4,
                    param_index + 5
                ));

                params.push((
                    msg.aggregate_id,
                    msg.event_id,
                    msg.event_type.clone(),
                    msg.payload.clone(),
                    msg.topic.clone(),
                    msg.metadata.clone(),
                ));

                param_index += 6;
            }

            query.push_str(&values.join(","));

            let mut query = sqlx::query(&query);
            for (aggregate_id, event_id, event_type, payload, topic, metadata) in params {
                query = query
                    .bind(aggregate_id)
                    .bind(event_id)
                    .bind(event_type)
                    .bind(payload)
                    .bind(topic)
                    .bind(metadata);
            }

            let result = query.execute(&mut **tx).await;
            if let Err(e) = &result {
                tracing::error!(
                    "CDCOutboxRepository: Failed to bulk insert OutboxMessages: {:?}",
                    e
                );
                return Err(anyhow::anyhow!("Bulk insert failed: {:?}", e));
            }
        } else {
            // Chunked insert for large batches
            let chunk_size = 1000;
            for chunk in messages.chunks(chunk_size) {
                let mut query = String::from(
                    "INSERT INTO kafka_outbox_cdc (aggregate_id, event_id, event_type, payload, topic, metadata, created_at, updated_at) VALUES "
                );

                let mut values = Vec::new();
                let mut params: Vec<(
                    Uuid,
                    Uuid,
                    String,
                    Vec<u8>,
                    String,
                    Option<serde_json::Value>,
                )> = Vec::new();
                let mut param_index = 1;

                for msg in chunk {
                    values.push(format!(
                        "(${},${},${},${},${},${},NOW(),NOW())",
                        param_index,
                        param_index + 1,
                        param_index + 2,
                        param_index + 3,
                        param_index + 4,
                        param_index + 5
                    ));

                    params.push((
                        msg.aggregate_id,
                        msg.event_id,
                        msg.event_type.clone(),
                        msg.payload.clone(),
                        msg.topic.clone(),
                        msg.metadata.clone(),
                    ));

                    param_index += 6;
                }

                query.push_str(&values.join(","));

                let mut query = sqlx::query(&query);
                for (aggregate_id, event_id, event_type, payload, topic, metadata) in params {
                    query = query
                        .bind(aggregate_id)
                        .bind(event_id)
                        .bind(event_type)
                        .bind(payload)
                        .bind(topic)
                        .bind(metadata);
                }

                let result = query.execute(&mut **tx).await;
                if let Err(e) = &result {
                    tracing::error!(
                        "CDCOutboxRepository: Failed to batch insert OutboxMessages: {:?}",
                        e
                    );
                    return Err(anyhow::anyhow!("Batch insert failed: {:?}", e));
                }
            }
        }

        let duration = start_time.elapsed();
        tracing::debug!(
            "CDCOutboxRepository: Inserted {} messages in {:?}",
            messages.len(),
            duration
        );

        Ok(())
    }

    async fn fetch_and_lock_pending_messages(
        &self,
        _limit: i64,
    ) -> Result<Vec<crate::infrastructure::outbox::PersistedOutboxMessage>> {
        // CDC doesn't need polling - messages are automatically captured by Debezium
        // This method is kept for interface compatibility but returns empty
        Ok(Vec::new())
    }

    async fn mark_as_processed(&self, _outbox_message_id: Uuid) -> Result<()> {
        // CDC doesn't need status tracking - messages are automatically processed
        // This method is kept for interface compatibility
        Ok(())
    }

    async fn delete_processed_batch(&self, _outbox_message_ids: &[Uuid]) -> Result<usize> {
        // CDC doesn't need batch deletion - messages are automatically cleaned up
        // This method is kept for interface compatibility
        Ok(0)
    }

    async fn record_failed_attempt(
        &self,
        _outbox_message_id: Uuid,
        _max_retries: i32,
        _error_message: Option<String>,
    ) -> Result<()> {
        // CDC doesn't need retry tracking - failures are handled by the CDC consumer
        // This method is kept for interface compatibility
        Ok(())
    }

    async fn mark_as_failed(
        &self,
        _outbox_message_id: Uuid,
        _error_message: Option<String>,
    ) -> Result<()> {
        // CDC doesn't need failure marking - failures are handled by the CDC consumer
        // This method is kept for interface compatibility
        Ok(())
    }

    async fn find_stuck_processing_messages(
        &self,
        _stuck_threshold: Duration,
        _limit: i32,
    ) -> Result<Vec<crate::infrastructure::outbox::PersistedOutboxMessage>> {
        // CDC doesn't have stuck messages - all processing is real-time
        // This method is kept for interface compatibility
        Ok(Vec::new())
    }

    async fn reset_stuck_messages(&self, _outbox_message_ids: &[Uuid]) -> Result<usize> {
        // CDC doesn't need stuck message reset - all processing is real-time
        // This method is kept for interface compatibility
        Ok(0)
    }
}

/// Enhanced CDC Event Processor - now uses the optimized processor
pub struct EnhancedCDCEventProcessor {
    // Use the optimized event processor
    optimized_processor: UltraOptimizedCDCEventProcessor,
    // Keep the old metrics for backward compatibility
    metrics: Arc<EnhancedCDCMetrics>,
}

impl EnhancedCDCEventProcessor {
    pub fn new(
        kafka_producer: crate::infrastructure::kafka_abstraction::KafkaProducer,
        cache_service: Arc<dyn CacheServiceTrait>,
        projection_store: Arc<dyn ProjectionStoreTrait>,
        business_config: Option<BusinessLogicConfig>,
        consistency_manager: Option<
            Arc<crate::infrastructure::consistency_manager::ConsistencyManager>,
        >,
    ) -> Self {
        let metrics = Arc::new(EnhancedCDCMetrics::default());
        let optimized_processor = UltraOptimizedCDCEventProcessor::new(
            kafka_producer,
            cache_service,
            projection_store,
            metrics.clone(),
            business_config,
            None, // Use default performance config
            consistency_manager,
        );

        Self {
            optimized_processor,
            metrics,
        }
    }

    /// Process CDC event from Debezium using the optimized processor
    pub async fn process_cdc_event(&self, cdc_event: serde_json::Value) -> Result<()> {
        let start_time = std::time::Instant::now();
        tracing::info!(
            "🔍 CDC Event Processor: Starting to process CDC event with optimized processor"
        );
        tracing::info!("🔍 CDC Event Processor: Event details: {:?}", cdc_event);

        // Use the optimized processor
        match self
            .optimized_processor
            .process_cdc_event_ultra_fast(cdc_event)
            .await
        {
            Ok(_) => {
                // Update legacy metrics for backward compatibility
                let latency = start_time.elapsed().as_millis() as u64;
                self.metrics
                    .processing_latency_ms
                    .fetch_add(latency, std::sync::atomic::Ordering::Relaxed);
                self.metrics
                    .events_processed
                    .fetch_add(1, std::sync::atomic::Ordering::Relaxed);

                tracing::info!(
                    "✅ CDC Event Processor: Event processed successfully with optimized processor (latency: {}ms)",
                    latency
                );
                Ok(())
            }
            Err(e) => {
                self.metrics
                    .events_failed
                    .fetch_add(1, std::sync::atomic::Ordering::Relaxed);
                error!("CDC Event Processor: Failed to process event: {}", e);
                tracing::error!("CDC Event Processor: Failed to process event: {}", e);
                Err(e)
            }
        }
    }

    /// Mark an aggregate as completed by CDC processing
    pub async fn mark_aggregate_completed(&self, aggregate_id: Uuid) {
        // This method can be called by external consistency managers
        // when CDC events are successfully processed
        info!(
            "CDC Event Processor: Marked aggregate {} as completed",
            aggregate_id
        );

        // Use the optimized processor to mark as completed
        self.optimized_processor
            .mark_aggregate_completed(aggregate_id)
            .await;
    }

    /// Mark an aggregate as failed by CDC processing
    pub async fn mark_aggregate_failed(&self, aggregate_id: Uuid, error: String) {
        // This method can be called by external consistency managers
        // when CDC events fail to process
        error!(
            "CDC Event Processor: Marked aggregate {} as failed: {}",
            aggregate_id, error
        );

        // Use the optimized processor to mark as failed
        self.optimized_processor
            .mark_aggregate_failed(aggregate_id, error.clone())
            .await;
    }

    /// Get metrics from the optimized processor
    pub async fn get_optimized_metrics(
        &self,
    ) -> crate::infrastructure::cdc_service_manager::EnhancedCDCMetrics {
        self.optimized_processor.get_metrics().await
    }

    /// Get legacy metrics for backward compatibility
    pub fn get_metrics(&self) -> &EnhancedCDCMetrics {
        &self.metrics
    }

    /// Get business logic configuration
    pub async fn get_business_config(&self) -> BusinessLogicConfig {
        self.optimized_processor.get_business_config().await
    }

    /// Update business logic configuration
    pub async fn update_business_config(&mut self, config: BusinessLogicConfig) {
        self.optimized_processor
            .update_business_config(config)
            .await
    }

    /// Start batch processor
    pub async fn start_batch_processor(&mut self) -> Result<()> {
        self.optimized_processor.start_batch_processor().await
    }

    /// Enable and start batch processor
    pub async fn enable_and_start_batch_processor(&mut self) -> Result<()> {
        self.optimized_processor
            .enable_and_start_batch_processor()
            .await
    }

    /// Check if batch processor is running
    pub async fn is_batch_processor_running(&self) -> bool {
        self.optimized_processor.is_batch_processor_running().await
    }

    /// Shutdown the processor
    pub async fn shutdown(&mut self) -> Result<()> {
        self.optimized_processor.shutdown().await
    }
}

#[async_trait]
impl EventProcessor for EnhancedCDCEventProcessor {
    async fn process_event(&self, event: serde_json::Value) -> Result<()> {
        self.process_cdc_event(event).await
    }
}

/// CDC Consumer - consumes CDC events from Kafka Connect
pub struct CDCConsumer {
    kafka_consumer: crate::infrastructure::kafka_abstraction::KafkaConsumer,
    cdc_topic: String,
}

impl CDCConsumer {
    pub fn new(
        kafka_consumer: crate::infrastructure::kafka_abstraction::KafkaConsumer,
        cdc_topic: String,
    ) -> Self {
        Self {
            kafka_consumer,
            cdc_topic,
        }
    }

    /// Start consuming CDC events
    pub async fn start_consuming(
        &mut self,
        processor: Arc<EnhancedCDCEventProcessor>,
    ) -> Result<()> {
        Err(anyhow::anyhow!(
            "Use start_consuming_with_cancellation_token instead"
        ))
    }

    /// Start consuming CDC events with unified cancellation token
    pub async fn start_consuming_with_cancellation_token(
        &mut self,
        processor: Arc<UltraOptimizedCDCEventProcessor>,
        shutdown_token: CancellationToken,
    ) -> Result<()> {
        // Static counter for active polling loops
        static ACTIVE_CONSUMERS: AtomicUsize = AtomicUsize::new(0);
        let current = ACTIVE_CONSUMERS.fetch_add(1, Ordering::SeqCst) + 1;
<<<<<<< HEAD
        tracing::info!(
            "CDCConsumer: Entering main polling loop. Active consumers: {}",
            current
        );
        tracing::info!(
=======
        tracing::info!(
            "CDCConsumer: Entering main polling loop. Active consumers: {}",
            current
        );
        tracing::info!(
>>>>>>> 037c47a3
            "CDCConsumer::start_consuming_with_cancellation_token() called for topic: {}",
            self.cdc_topic
        );
        info!("Starting CDC consumer for topic: {}", self.cdc_topic);
        tracing::info!(
            "CDCConsumer: Entered start_consuming async loop for topic: {}",
            self.cdc_topic
        );

        // Validate Kafka consumer is properly configured
        let kafka_config = self.kafka_consumer.get_config();
        if !kafka_config.enabled {
            tracing::error!("CDCConsumer: Kafka consumer is disabled");
            return Err(anyhow::anyhow!("Kafka consumer is disabled"));
        }

        tracing::info!(
            "CDCConsumer: Kafka consumer config - enabled: {}, group_id: {}, bootstrap_servers: {}",
            kafka_config.enabled,
            kafka_config.group_id,
            kafka_config.bootstrap_servers
        );

        // Subscribe to CDC topic with retry logic
        tracing::info!("CDCConsumer: Subscribing to topic: {}", self.cdc_topic);
        let max_subscription_retries = 5; // Increased retries
        let mut subscription_retries = 0;

        loop {
            let subscribe_result = self
                .kafka_consumer
                .subscribe_to_topic(&self.cdc_topic)
                .await;

            match &subscribe_result {
                Ok(_) => {
                    tracing::info!(
                        "CDCConsumer: ✅ Successfully subscribed to topic: {}",
                        self.cdc_topic
                    );

                    // Wait a moment for the consumer to join the group
                    tracing::info!("CDCConsumer: Waiting for consumer to join group...");
                    tokio::time::sleep(Duration::from_secs(5)).await; // Increased wait time

                    // Log consumer group status
                    tracing::info!("CDCConsumer: Consumer group join completed");
                    break;
                }
                Err(e) => {
                    subscription_retries += 1;
                    tracing::error!(
                        "CDCConsumer: ❌ Failed to subscribe to topic: {} (attempt {}/{}): {}",
                        self.cdc_topic,
                        subscription_retries,
                        max_subscription_retries,
                        e
                    );

                    if subscription_retries >= max_subscription_retries {
                        tracing::error!(
                            "CDCConsumer: Failed to subscribe to CDC topic after {} attempts: {}",
                            max_subscription_retries,
                            e
                        );
                        return Err(anyhow::anyhow!(
                            "Failed to subscribe to CDC topic after {} attempts: {}",
                            max_subscription_retries,
                            e
                        ));
                    }

                    // Wait before retry
                    tokio::time::sleep(Duration::from_secs(5)).await; // Increased wait time
                }
            }
        }

        tracing::info!(
            "CDCConsumer: Starting main consumption loop for topic: {}",
            self.cdc_topic
        );
        let mut poll_count = 0;
        let mut last_log_time = std::time::Instant::now();
        let mut consecutive_empty_polls = 0;
        let max_consecutive_empty_polls = 100; // Log warning after 100 empty polls
        let max_concurrent = 32; // Tune as needed
        let semaphore = Arc::new(Semaphore::new(max_concurrent));
        let offsets = Arc::new(Mutex::new(Vec::<(String, i32, i64)>::new()));
        let offsets_clone = offsets.clone();
        let (dlq_tx, mut dlq_rx) =
            mpsc::channel::<(String, i32, i64, Vec<u8>, Option<Vec<u8>>, String)>(1000);
        let kafka_consumer = self.kafka_consumer.clone();
        // Background offset committer
        tokio::spawn(async move {
            let mut last_commit_time = std::time::Instant::now();
            loop {
                tokio::time::sleep(std::time::Duration::from_millis(100)).await;
                let mut offsets = offsets_clone.lock().await;
                let should_commit = offsets.len() >= 100 || // Commit every 100 messages
                                   last_commit_time.elapsed() > std::time::Duration::from_secs(2); // Or every 2 seconds

                if should_commit && !offsets.is_empty() {
                    // Only commit the highest offset per (topic, partition)
                    let mut highest: HashMap<(String, i32), i64> = HashMap::new();
                    for (topic, partition, offset) in offsets.drain(..) {
                        let key = (topic.clone(), partition);
                        highest
                            .entry(key)
                            .and_modify(|v| *v = (*v).max(offset))
                            .or_insert(offset);
                    }
                    let offset_count = highest.len(); // Store length before moving
                    let mut tpl = TopicPartitionList::new();
                    for ((topic, partition), offset) in highest {
                        tpl.add_partition_offset(&topic, partition, Offset::Offset(offset + 1))
                            .unwrap();
                    }
                    if let Err(e) = kafka_consumer.commit(&tpl, CommitMode::Async) {
                        tracing::error!("Failed to batch commit offsets: {}", e);
                    } else {
                        tracing::info!("✅ Successfully committed {} offsets", offset_count);
                        last_commit_time = std::time::Instant::now();
                    }
                }
            }
        });
        // Background DLQ handler (batch)
        let dlq_producer = processor.clone();
        tokio::spawn(async move {
            let mut batch = Vec::with_capacity(100);
            let mut last_send = std::time::Instant::now();
            loop {
                tokio::select! {
                    Some((topic, partition, offset, payload, key, error)) = dlq_rx.recv() => {
                        batch.push((topic, partition, offset, payload, key, error));
                        if batch.len() >= 100 || last_send.elapsed() > std::time::Duration::from_millis(100) {
                            let to_send = std::mem::take(&mut batch);
                            for (topic, partition, offset, payload, key, error) in to_send {
                                if let Err(e) = dlq_producer.send_to_dlq_from_cdc_parts(&topic, partition, offset, &payload, key.as_deref(), &error).await {
                                    tracing::error!("Failed to send to DLQ: {}", e);
                                }
                            }
                            last_send = std::time::Instant::now();
                        }
                    }
                    else => {
                        if !batch.is_empty() {
                            let to_send = std::mem::take(&mut batch);
                            for (topic, partition, offset, payload, key, error) in to_send {
                                if let Err(e) = dlq_producer.send_to_dlq_from_cdc_parts(&topic, partition, offset, &payload, key.as_deref(), &error).await {
                                    tracing::error!("Failed to send to DLQ: {}", e);
                                }
                            }
                        }
                        break;
                    }
                }
            }
        });

        let mut message_stream = self.kafka_consumer.stream();

        loop {
<<<<<<< HEAD
            poll_count += 1;

            // Log every 10 polls initially, then every 100
            if poll_count <= 10
                || poll_count % 100 == 0
                || last_log_time.elapsed() > Duration::from_secs(10)
            {
                tracing::info!(
                    "CDCConsumer: Poll attempt #{} for topic: {}",
                    poll_count,
                    self.cdc_topic
                );
                last_log_time = std::time::Instant::now();
            }

            // Check for shutdown signal before polling
            if shutdown_token.is_cancelled() {
                info!("CDC consumer received shutdown signal");
                tracing::info!("CDCConsumer: Received shutdown signal, breaking loop");
                break;
            }

            // Use a non-blocking poll with a timeout
            match self.kafka_consumer.poll(Duration::from_millis(100)).await {
                Ok(Some(message_result)) => {
                    match message_result {
                        Ok(message) => {
                            consecutive_empty_polls = 0; // Reset counter on successful message
                            tracing::info!(
                                "[CDCConsumer] Received message on poll #{}: {:?}",
                                poll_count,
                                message
                            );

                            let cdc_event: serde_json::Value = match message.payload_view::<[u8]>()
                            {
                                Some(Ok(payload)) => match serde_json::from_slice(payload) {
                                    Ok(event) => event,
                                    Err(e) => {
                                        tracing::error!(
                                            "Failed to deserialize CDC event payload: {}",
                                            e
                                        );
                                        continue;
                                    }
                                },
                                Some(Err(e)) => {
                                    tracing::error!("Error viewing message payload: {:?}", e);
                                    continue;
                                }
                                None => {
                                    tracing::warn!("Received message with no payload");
                                    continue;
                                }
                            };

                            tracing::info!("CDCConsumer: 📊 Message details - Topic: {:?}, Partition: {:?}, Offset: {:?}",
                                message.topic(), message.partition(), message.offset());
                            let permit = semaphore.clone().acquire_owned().await.unwrap();
                            let processor = processor.clone();
                            let offsets = offsets.clone();
                            let dlq_tx = dlq_tx.clone();
                            // For DLQ and offset batching, extract info from message
                            let topic = message.topic().to_string();
                            let partition = message.partition();
                            let offset = message.offset();
                            let payload = message.payload().map(|p| p.to_vec()).unwrap_or_default();
                            let key = message.key().map(|k| k.to_vec());
                            tokio::spawn(async move {
                                let _permit = permit;
                                match processor.process_cdc_event_ultra_fast(cdc_event).await {
                                    Ok(_) => {
                                        // Push offset for batch commit
                                        offsets.lock().await.push((
                                            topic.clone(),
                                            partition,
                                            offset,
                                        ));
                                    }
                                    Err(e) => {
                                        tracing::error!("Failed to process CDC event: {}", e);
                                        // Send to DLQ in parallel
                                        let _ = dlq_tx
                                            .send((
                                                topic,
                                                partition,
                                                offset,
                                                payload,
                                                key,
                                                e.to_string(),
                                            ))
                                            .await;
                                    }
                                }
                            });
                        }
                        Err(e) => {
                            tracing::error!(
                                "CDCConsumer: ❌ Error polling CDC message on poll #{}: {}",
                                poll_count,
                                e
                            );
                            // Add delay on error to avoid tight error loops, but check for shutdown signal
                            tokio::select! {
                                _ = tokio::time::sleep(Duration::from_millis(500)) => {
                                    // Continue after delay
                                }
                                _ = shutdown_token.cancelled() => {
                                    info!("CDC consumer received shutdown signal during error handling");
                                    tracing::info!("CDCConsumer: Received shutdown signal during error handling, breaking loop");
                                    break;
                                }
=======
            tokio::select! {
                _ = shutdown_token.cancelled() => {
                    info!("CDC consumer received shutdown signal");
                    tracing::info!("CDCConsumer: Received shutdown signal, breaking loop");
                    break;
                }
                message_result = message_stream.next() => {
                    if let Some(Ok(message)) = message_result {
                        tracing::info!("Message received: {:?}", message);
                        // Deserialize the message payload as CDC event
                        match serde_json::from_slice::<serde_json::Value>(message.payload().unwrap()) {
                            Ok(cdc_event) => {
                                if let Err(e) = processor.process_cdc_event_ultra_fast(cdc_event).await {
                                    tracing::error!("CDCConsumer: Failed to process CDC event: {:?}", e);
                                }
                            }
                            Err(e) => {
                                tracing::error!("CDCConsumer: Failed to deserialize CDC event: {:?}", e);
>>>>>>> 037c47a3
                            }
                        }
                    }
                }
                Ok(None) => {
                    consecutive_empty_polls += 1;
                    if poll_count <= 10 || poll_count % 50 == 0 {
                        // Log every 50th empty poll to avoid spam
                        tracing::debug!(
                            "CDCConsumer: ⏳ No CDC event available on poll #{} for topic: {} (consecutive empty: {})",
                            poll_count, self.cdc_topic, consecutive_empty_polls
                        );
                    }

                    // Log warning if too many consecutive empty polls
                    if consecutive_empty_polls >= max_consecutive_empty_polls {
                        tracing::warn!(
                            "CDCConsumer: ⚠️ No messages received for {} consecutive polls. Check if Debezium is producing messages to topic: {}",
                            consecutive_empty_polls,
                            self.cdc_topic
                        );
                        consecutive_empty_polls = 0; // Reset to avoid spam
                    }
                }
                Err(e) => {
                    tracing::error!(
                        "CDCConsumer: ❌ Error polling CDC message on poll #{}: {}",
                        poll_count,
                        e
                    );
                    // Add delay on error to avoid tight error loops, but check for shutdown signal
                    tokio::select! {
                        _ = tokio::time::sleep(Duration::from_millis(500)) => {
                            // Continue after delay
                        }
                        _ = shutdown_token.cancelled() => {
                            info!("CDC consumer received shutdown signal during error handling");
                            tracing::info!("CDCConsumer: Received shutdown signal during error handling, breaking loop");
                            break;
                        }
                    }
                }
            }
        }

        info!("CDC consumer stopped after {} polls", poll_count);
        tracing::info!(
            "CDCConsumer: Exiting start_consuming after {} polls",
            poll_count
        );
        let current = ACTIVE_CONSUMERS.fetch_sub(1, Ordering::SeqCst) - 1;
        tracing::info!(
            "CDCConsumer: Exiting main polling loop. Active consumers: {}",
            current
        );
        Ok(())
    }

    async fn process_cdc_message(
        &self,
        message: crate::infrastructure::kafka_abstraction::KafkaMessage,
        processor: &Arc<tokio::sync::Mutex<EnhancedCDCEventProcessor>>,
    ) -> Result<()> {
        // Parse CDC event from Kafka message
        let cdc_event: serde_json::Value = serde_json::from_slice(&message.payload)?;

        // Process the CDC event
        processor.lock().await.process_cdc_event(cdc_event).await?;

        Ok(())
    }
}

/// Health check for CDC service
pub struct CDCHealthCheck {
    metrics: Arc<EnhancedCDCMetrics>,
    optimized_metrics: Option<crate::infrastructure::cdc_service_manager::EnhancedCDCMetrics>,
    producer_health: Option<crate::infrastructure::cdc_producer::HealthStatus>,
}

impl CDCHealthCheck {
    pub fn new(metrics: Arc<EnhancedCDCMetrics>) -> Self {
        Self {
            metrics,
            optimized_metrics: None,
            producer_health: None,
        }
    }

    pub fn with_optimized_metrics(
        mut self,
        optimized_metrics: crate::infrastructure::cdc_service_manager::EnhancedCDCMetrics,
    ) -> Self {
        self.optimized_metrics = Some(optimized_metrics);
        self
    }

    pub fn with_producer_health(
        mut self,
        producer_health: crate::infrastructure::cdc_producer::HealthStatus,
    ) -> Self {
        self.producer_health = Some(producer_health);
        self
    }

    pub fn is_healthy(&self) -> bool {
        // Check if CDC service is processing events
        let processed = self
            .metrics
            .events_processed
            .load(std::sync::atomic::Ordering::Relaxed);
        let failed = self
            .metrics
            .events_failed
            .load(std::sync::atomic::Ordering::Relaxed);

        // Consider healthy if processing events and failure rate is low
        processed > 0 && (failed as f64 / processed as f64) < 0.1
    }

    pub fn get_health_status(&self) -> serde_json::Value {
        let processed = self
            .metrics
            .events_processed
            .load(std::sync::atomic::Ordering::Relaxed);
        let avg_latency = if processed > 0 {
            self.metrics
                .processing_latency_ms
                .load(std::sync::atomic::Ordering::Relaxed)
                / processed
        } else {
            0
        };

        let mut status = serde_json::json!({
            "healthy": self.is_healthy(),
            "events_processed": processed,
            "events_failed": self.metrics.events_failed.load(std::sync::atomic::Ordering::Relaxed),
            "avg_processing_latency_ms": avg_latency,
            "cache_invalidations": self.metrics.cache_invalidations.load(std::sync::atomic::Ordering::Relaxed),
            "projection_updates": self.metrics.projection_updates.load(std::sync::atomic::Ordering::Relaxed)
        });

        // Add optimized metrics if available
        if let Some(ref opt_metrics) = self.optimized_metrics {
            status["optimized_metrics"] = serde_json::json!({
                "events_failed": opt_metrics.events_failed.load(std::sync::atomic::Ordering::Relaxed),
                "events_processed": opt_metrics.events_processed.load(std::sync::atomic::Ordering::Relaxed),
                "processing_latency_ms": opt_metrics.processing_latency_ms.load(std::sync::atomic::Ordering::Relaxed),
                "total_latency_ms": opt_metrics.total_latency_ms.load(std::sync::atomic::Ordering::Relaxed),
                "cache_invalidations": opt_metrics.cache_invalidations.load(std::sync::atomic::Ordering::Relaxed),
                "projection_updates": opt_metrics.projection_updates.load(std::sync::atomic::Ordering::Relaxed),
                "batches_processed": opt_metrics.batches_processed.load(std::sync::atomic::Ordering::Relaxed),
                "circuit_breaker_trips": opt_metrics.circuit_breaker_trips.load(std::sync::atomic::Ordering::Relaxed),
                "consumer_restarts": opt_metrics.consumer_restarts.load(std::sync::atomic::Ordering::Relaxed),
                "cleanup_cycles": opt_metrics.cleanup_cycles.load(std::sync::atomic::Ordering::Relaxed),
                "memory_usage_bytes": opt_metrics.memory_usage_bytes.load(std::sync::atomic::Ordering::Relaxed),
                "active_connections": opt_metrics.active_connections.load(std::sync::atomic::Ordering::Relaxed),
                "queue_depth": opt_metrics.queue_depth.load(std::sync::atomic::Ordering::Relaxed),
                "avg_batch_size": opt_metrics.avg_batch_size.load(std::sync::atomic::Ordering::Relaxed),
                "p95_processing_latency_ms": opt_metrics.p95_processing_latency_ms.load(std::sync::atomic::Ordering::Relaxed),
                "p99_processing_latency_ms": opt_metrics.p99_processing_latency_ms.load(std::sync::atomic::Ordering::Relaxed),
                "throughput_per_second": opt_metrics.throughput_per_second.load(std::sync::atomic::Ordering::Relaxed),
                "error_rate": opt_metrics.error_rate.load(std::sync::atomic::Ordering::Relaxed),
                "consecutive_failures": opt_metrics.consecutive_failures.load(std::sync::atomic::Ordering::Relaxed),
                "last_error_time": opt_metrics.last_error_time.load(std::sync::atomic::Ordering::Relaxed),
                "integration_helper_initialized": opt_metrics.integration_helper_initialized.load(std::sync::atomic::Ordering::Relaxed),
            });
        }

        // Add producer health if available
        if let Some(ref prod_health) = self.producer_health {
            status["producer_health"] =
                serde_json::to_value(prod_health).unwrap_or(serde_json::Value::Null);
        }

        status
    }
}<|MERGE_RESOLUTION|>--- conflicted
+++ resolved
@@ -16,6 +16,7 @@
 use serde::{Deserialize, Serialize};
 use sqlx::{Postgres, Transaction};
 use std::collections::HashMap;
+use std::sync::atomic::{AtomicUsize, Ordering};
 use std::sync::atomic::{AtomicUsize, Ordering};
 use std::sync::Arc;
 use std::time::Duration;
@@ -762,19 +763,11 @@
         // Static counter for active polling loops
         static ACTIVE_CONSUMERS: AtomicUsize = AtomicUsize::new(0);
         let current = ACTIVE_CONSUMERS.fetch_add(1, Ordering::SeqCst) + 1;
-<<<<<<< HEAD
         tracing::info!(
             "CDCConsumer: Entering main polling loop. Active consumers: {}",
             current
         );
         tracing::info!(
-=======
-        tracing::info!(
-            "CDCConsumer: Entering main polling loop. Active consumers: {}",
-            current
-        );
-        tracing::info!(
->>>>>>> 037c47a3
             "CDCConsumer::start_consuming_with_cancellation_token() called for topic: {}",
             self.cdc_topic
         );
@@ -939,120 +932,6 @@
         let mut message_stream = self.kafka_consumer.stream();
 
         loop {
-<<<<<<< HEAD
-            poll_count += 1;
-
-            // Log every 10 polls initially, then every 100
-            if poll_count <= 10
-                || poll_count % 100 == 0
-                || last_log_time.elapsed() > Duration::from_secs(10)
-            {
-                tracing::info!(
-                    "CDCConsumer: Poll attempt #{} for topic: {}",
-                    poll_count,
-                    self.cdc_topic
-                );
-                last_log_time = std::time::Instant::now();
-            }
-
-            // Check for shutdown signal before polling
-            if shutdown_token.is_cancelled() {
-                info!("CDC consumer received shutdown signal");
-                tracing::info!("CDCConsumer: Received shutdown signal, breaking loop");
-                break;
-            }
-
-            // Use a non-blocking poll with a timeout
-            match self.kafka_consumer.poll(Duration::from_millis(100)).await {
-                Ok(Some(message_result)) => {
-                    match message_result {
-                        Ok(message) => {
-                            consecutive_empty_polls = 0; // Reset counter on successful message
-                            tracing::info!(
-                                "[CDCConsumer] Received message on poll #{}: {:?}",
-                                poll_count,
-                                message
-                            );
-
-                            let cdc_event: serde_json::Value = match message.payload_view::<[u8]>()
-                            {
-                                Some(Ok(payload)) => match serde_json::from_slice(payload) {
-                                    Ok(event) => event,
-                                    Err(e) => {
-                                        tracing::error!(
-                                            "Failed to deserialize CDC event payload: {}",
-                                            e
-                                        );
-                                        continue;
-                                    }
-                                },
-                                Some(Err(e)) => {
-                                    tracing::error!("Error viewing message payload: {:?}", e);
-                                    continue;
-                                }
-                                None => {
-                                    tracing::warn!("Received message with no payload");
-                                    continue;
-                                }
-                            };
-
-                            tracing::info!("CDCConsumer: 📊 Message details - Topic: {:?}, Partition: {:?}, Offset: {:?}",
-                                message.topic(), message.partition(), message.offset());
-                            let permit = semaphore.clone().acquire_owned().await.unwrap();
-                            let processor = processor.clone();
-                            let offsets = offsets.clone();
-                            let dlq_tx = dlq_tx.clone();
-                            // For DLQ and offset batching, extract info from message
-                            let topic = message.topic().to_string();
-                            let partition = message.partition();
-                            let offset = message.offset();
-                            let payload = message.payload().map(|p| p.to_vec()).unwrap_or_default();
-                            let key = message.key().map(|k| k.to_vec());
-                            tokio::spawn(async move {
-                                let _permit = permit;
-                                match processor.process_cdc_event_ultra_fast(cdc_event).await {
-                                    Ok(_) => {
-                                        // Push offset for batch commit
-                                        offsets.lock().await.push((
-                                            topic.clone(),
-                                            partition,
-                                            offset,
-                                        ));
-                                    }
-                                    Err(e) => {
-                                        tracing::error!("Failed to process CDC event: {}", e);
-                                        // Send to DLQ in parallel
-                                        let _ = dlq_tx
-                                            .send((
-                                                topic,
-                                                partition,
-                                                offset,
-                                                payload,
-                                                key,
-                                                e.to_string(),
-                                            ))
-                                            .await;
-                                    }
-                                }
-                            });
-                        }
-                        Err(e) => {
-                            tracing::error!(
-                                "CDCConsumer: ❌ Error polling CDC message on poll #{}: {}",
-                                poll_count,
-                                e
-                            );
-                            // Add delay on error to avoid tight error loops, but check for shutdown signal
-                            tokio::select! {
-                                _ = tokio::time::sleep(Duration::from_millis(500)) => {
-                                    // Continue after delay
-                                }
-                                _ = shutdown_token.cancelled() => {
-                                    info!("CDC consumer received shutdown signal during error handling");
-                                    tracing::info!("CDCConsumer: Received shutdown signal during error handling, breaking loop");
-                                    break;
-                                }
-=======
             tokio::select! {
                 _ = shutdown_token.cancelled() => {
                     info!("CDC consumer received shutdown signal");
@@ -1071,46 +950,7 @@
                             }
                             Err(e) => {
                                 tracing::error!("CDCConsumer: Failed to deserialize CDC event: {:?}", e);
->>>>>>> 037c47a3
                             }
-                        }
-                    }
-                }
-                Ok(None) => {
-                    consecutive_empty_polls += 1;
-                    if poll_count <= 10 || poll_count % 50 == 0 {
-                        // Log every 50th empty poll to avoid spam
-                        tracing::debug!(
-                            "CDCConsumer: ⏳ No CDC event available on poll #{} for topic: {} (consecutive empty: {})",
-                            poll_count, self.cdc_topic, consecutive_empty_polls
-                        );
-                    }
-
-                    // Log warning if too many consecutive empty polls
-                    if consecutive_empty_polls >= max_consecutive_empty_polls {
-                        tracing::warn!(
-                            "CDCConsumer: ⚠️ No messages received for {} consecutive polls. Check if Debezium is producing messages to topic: {}",
-                            consecutive_empty_polls,
-                            self.cdc_topic
-                        );
-                        consecutive_empty_polls = 0; // Reset to avoid spam
-                    }
-                }
-                Err(e) => {
-                    tracing::error!(
-                        "CDCConsumer: ❌ Error polling CDC message on poll #{}: {}",
-                        poll_count,
-                        e
-                    );
-                    // Add delay on error to avoid tight error loops, but check for shutdown signal
-                    tokio::select! {
-                        _ = tokio::time::sleep(Duration::from_millis(500)) => {
-                            // Continue after delay
-                        }
-                        _ = shutdown_token.cancelled() => {
-                            info!("CDC consumer received shutdown signal during error handling");
-                            tracing::info!("CDCConsumer: Received shutdown signal during error handling, breaking loop");
-                            break;
                         }
                     }
                 }
