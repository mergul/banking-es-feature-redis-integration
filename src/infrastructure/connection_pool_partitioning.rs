use sqlx::{postgres::PgPoolOptions, PgPool};
use std::sync::Arc;
use tracing::{error, info, warn};

/// Configuration for connection pool partitioning
#[derive(Debug, Clone)]
pub struct PoolPartitioningConfig {
    pub database_url: String,
    pub write_pool_max_connections: u32,
    pub write_pool_min_connections: u32,
    pub read_pool_max_connections: u32,
    pub read_pool_min_connections: u32,
    pub acquire_timeout_secs: u64,
    pub write_idle_timeout_secs: u64,
    pub read_idle_timeout_secs: u64,
    pub write_max_lifetime_secs: u64,
    pub read_max_lifetime_secs: u64,
}

impl Default for PoolPartitioningConfig {
    fn default() -> Self {
        Self {
            database_url: std::env::var("DATABASE_URL").unwrap_or_else(|_| {
                "postgresql://postgres:Francisco1@localhost:5432/banking_es".to_string()
            }),
            // CRITICAL OPTIMIZATION: Better connection distribution for read-write separation
            write_pool_max_connections: std::env::var("DB_MAX_CONNECTIONS")
                .unwrap_or_else(|_| "300".to_string()) // Increased from 200 to 300
                .parse()
                .unwrap_or(300)
                / 3, // Write pool gets 1/3 of total connections (increased from 1/5)
            write_pool_min_connections: std::env::var("DB_MIN_CONNECTIONS")
                .unwrap_or_else(|_| "20".to_string()) // Increased from 10 to 20
                .parse()
<<<<<<< HEAD
                .unwrap_or(50)
                / 5, // Write pool gets 1/5 of min connections
=======
                .unwrap_or(20)
                / 3, // Write pool gets 1/3 of min connections (increased from 1/5)
>>>>>>> 281cd370
            read_pool_max_connections: std::env::var("DB_MAX_CONNECTIONS")
                .unwrap_or_else(|_| "300".to_string()) // Increased from 200 to 300
                .parse()
                .unwrap_or(300)
                * 2
                / 3, // Read pool gets 2/3 of total connections (decreased from 4/5)
            read_pool_min_connections: std::env::var("DB_MIN_CONNECTIONS")
<<<<<<< HEAD
                .unwrap_or_else(|_| "50".to_string())
                .parse()
                .unwrap_or(50)
                * 4
                / 5, // Read pool gets 4/5 of min connections
=======
                .unwrap_or_else(|_| "20".to_string()) // Increased from 10 to 20
                .parse()
                .unwrap_or(20)
                * 2
                / 3, // Read pool gets 2/3 of min connections (decreased from 4/5)
            // CRITICAL OPTIMIZATION: Optimized timeout values for better performance
>>>>>>> 281cd370
            acquire_timeout_secs: std::env::var("DB_ACQUIRE_TIMEOUT")
                .unwrap_or_else(|_| "10".to_string()) // Reduced from 15 to 10
                .parse()
                .unwrap_or(10),
            write_idle_timeout_secs: std::env::var("DB_IDLE_TIMEOUT")
                .unwrap_or_else(|_| "180".to_string()) // Reduced from 300 to 180
                .parse()
                .unwrap_or(180),
            read_idle_timeout_secs: std::env::var("DB_IDLE_TIMEOUT")
                .unwrap_or_else(|_| "300".to_string()) // Reduced from 300 to 300 (keep same)
                .parse()
                .unwrap_or(300),
            write_max_lifetime_secs: std::env::var("DB_WRITE_MAX_LIFETIME")
                .unwrap_or_else(|_| "600".to_string()) // Reduced from 900 to 600
                .parse()
                .unwrap_or(600),
            read_max_lifetime_secs: std::env::var("DB_MAX_LIFETIME")
                .unwrap_or_else(|_| "1200".to_string()) // Increased from 900 to 1200 for reads
                .parse()
                .unwrap_or(1200)
                * 2, // Longer lifetime for reads
        }
    }
}

/// Partitioned connection pools for read/write separation
#[derive(Debug)]
pub struct PartitionedPools {
    pub write_pool: PgPool,
    pub read_pool: PgPool,
    pub config: PoolPartitioningConfig,
}

impl PartitionedPools {
    /// Create new partitioned connection pools
    pub async fn new(config: PoolPartitioningConfig) -> Result<Self, sqlx::Error> {
        info!("🔀 Creating partitioned connection pools...");

        // Create write pool (smaller, conservative settings)
        info!(
            "Creating WRITE pool: {} max connections",
            config.write_pool_max_connections
        );
        let write_pool = PgPoolOptions::new()
            .max_connections(config.write_pool_max_connections)
            .min_connections(config.write_pool_min_connections)
            .acquire_timeout(std::time::Duration::from_secs(config.acquire_timeout_secs))
            .idle_timeout(std::time::Duration::from_secs(
                config.write_idle_timeout_secs,
            ))
            .max_lifetime(std::time::Duration::from_secs(
                config.write_max_lifetime_secs,
            ))
            .connect(&config.database_url)
            .await?;

        // Create read pool (larger, optimized for reads)
        info!(
            "Creating READ pool: {} max connections",
            config.read_pool_max_connections
        );
        let read_pool = PgPoolOptions::new()
            .max_connections(config.read_pool_max_connections)
            .min_connections(config.read_pool_min_connections)
            .acquire_timeout(std::time::Duration::from_secs(config.acquire_timeout_secs))
            .idle_timeout(std::time::Duration::from_secs(
                config.read_idle_timeout_secs,
            ))
            .max_lifetime(std::time::Duration::from_secs(
                config.read_max_lifetime_secs,
            ))
            .connect(&config.database_url)
            .await?;

        info!("✅ Partitioned connection pools created successfully");
        info!(
            "   • Write pool: {}/{} connections",
            write_pool.size() - write_pool.num_idle() as u32,
            write_pool.size()
        );
        info!(
            "   • Read pool: {}/{} connections",
            read_pool.size() - read_pool.num_idle() as u32,
            read_pool.size()
        );

        Ok(Self {
            write_pool,
            read_pool,
            config,
        })
    }

    /// Get write pool for write operations
    pub fn write_pool(&self) -> &PgPool {
        &self.write_pool
    }

    /// Get read pool for read operations
    pub fn read_pool(&self) -> &PgPool {
        &self.read_pool
    }

    /// Get write pool as Arc for sharing
    pub fn write_pool_arc(&self) -> Arc<PgPool> {
        Arc::new(self.write_pool.clone())
    }

    /// Get read pool as Arc for sharing
    pub fn read_pool_arc(&self) -> Arc<PgPool> {
        Arc::new(self.read_pool.clone())
    }

    /// Get pool statistics
    pub fn get_stats(&self) -> PoolStats {
        let write_pool_size = self.write_pool.size() as u32;
        let write_idle = self.write_pool.num_idle() as u32;
        let write_active = write_pool_size - write_idle;

        let read_pool_size = self.read_pool.size() as u32;
        let read_idle = self.read_pool.num_idle() as u32;
        let read_active = read_pool_size - read_idle;

        PoolStats {
            write_pool: PoolInfo {
                total: write_pool_size,
                active: write_active,
                idle: write_idle,
                utilization: if write_pool_size > 0 {
                    (write_active as f64 / write_pool_size as f64) * 100.0
                } else {
                    0.0
                },
            },
            read_pool: PoolInfo {
                total: read_pool_size,
                active: read_active,
                idle: read_idle,
                utilization: if read_pool_size > 0 {
                    (read_active as f64 / read_pool_size as f64) * 100.0
                } else {
                    0.0
                },
            },
        }
    }

    /// Test pool health with simple operations
    pub async fn health_check(&self) -> Result<PoolHealth, sqlx::Error> {
        let start_time = std::time::Instant::now();

        // Test write pool
        let write_result = {
            let mut conn = self.write_pool.acquire().await?;
            sqlx::query("SELECT 1").fetch_one(&mut *conn).await
        };

        // Test read pool
        let read_result = {
            let mut conn = self.read_pool.acquire().await?;
            sqlx::query("SELECT 1").fetch_one(&mut *conn).await
        };

        let duration = start_time.elapsed();

        let health = PoolHealth {
            write_pool_healthy: write_result.is_ok(),
            read_pool_healthy: read_result.is_ok(),
            response_time: duration,
            timestamp: std::time::SystemTime::now(),
        };

        if health.write_pool_healthy && health.read_pool_healthy {
            info!("✅ Pool health check passed in {:?}", duration);
        } else {
            error!(
                "❌ Pool health check failed: write={}, read={}",
                health.write_pool_healthy, health.read_pool_healthy
            );
        }

        Ok(health)
    }

    /// Close all pools
    pub async fn close(&self) {
        info!("Closing partitioned connection pools...");
        self.write_pool.close().await;
        self.read_pool.close().await;
        info!("✅ Partitioned connection pools closed");
    }
}

/// Pool statistics
#[derive(Debug, Clone)]
pub struct PoolStats {
    pub write_pool: PoolInfo,
    pub read_pool: PoolInfo,
}

/// Individual pool information
#[derive(Debug, Clone)]
pub struct PoolInfo {
    pub total: u32,
    pub active: u32,
    pub idle: u32,
    pub utilization: f64,
}

/// Pool health status
#[derive(Debug, Clone)]
pub struct PoolHealth {
    pub write_pool_healthy: bool,
    pub read_pool_healthy: bool,
    pub response_time: std::time::Duration,
    pub timestamp: std::time::SystemTime,
}

/// Convenience trait for operations that need to choose the right pool
pub trait PoolSelector {
    fn select_pool(&self, operation_type: OperationType) -> &PgPool;
}

impl PoolSelector for PartitionedPools {
    fn select_pool(&self, operation_type: OperationType) -> &PgPool {
        match operation_type {
            OperationType::Read => &self.read_pool,
            OperationType::Write => &self.write_pool,
        }
    }
}

/// Operation type for pool selection
#[derive(Debug, Clone, Copy)]
pub enum OperationType {
    Read,
    Write,
}

impl OperationType {
    pub fn is_read(&self) -> bool {
        matches!(self, OperationType::Read)
    }

    pub fn is_write(&self) -> bool {
        matches!(self, OperationType::Write)
    }
}

/// Helper function to create partitioned pools with default configuration
pub async fn create_partitioned_pools(database_url: &str) -> Result<PartitionedPools, sqlx::Error> {
    let config = PoolPartitioningConfig {
        database_url: database_url.to_string(),
        ..Default::default()
    };

    PartitionedPools::new(config).await
}

/// Helper function to create partitioned pools with custom configuration
pub async fn create_partitioned_pools_with_config(
    config: PoolPartitioningConfig,
) -> Result<PartitionedPools, sqlx::Error> {
    PartitionedPools::new(config).await
}

#[cfg(test)]
#[ignore]
mod tests {
    use super::*;

    #[tokio::test]
    #[ignore]
    async fn test_pool_partitioning_creation() {
        let config = PoolPartitioningConfig {
            database_url: "postgresql://postgres:Francisco1@localhost:5432/banking_es".to_string(),
            write_pool_max_connections: 3,
            read_pool_max_connections: 10,
            ..Default::default()
        };

        let pools = PartitionedPools::new(config).await;
        assert!(pools.is_ok());

        if let Ok(pools) = pools {
            let stats = pools.get_stats();
            // The pool starts with min_connections, not max_connections
            assert_eq!(stats.write_pool.total, 2); // min_connections from default
            assert_eq!(stats.read_pool.total, 10); // min_connections from default

            pools.close().await;
        }
    }

    #[tokio::test]
    #[ignore]
    async fn test_pool_selector() {
        let config = PoolPartitioningConfig::default();
        let pools = PartitionedPools::new(config).await.unwrap();

        let read_pool = pools.select_pool(OperationType::Read);
        let write_pool = pools.select_pool(OperationType::Write);

        assert_ne!(read_pool.size(), write_pool.size());

        pools.close().await;
    }
}<|MERGE_RESOLUTION|>--- conflicted
+++ resolved
@@ -32,13 +32,8 @@
             write_pool_min_connections: std::env::var("DB_MIN_CONNECTIONS")
                 .unwrap_or_else(|_| "20".to_string()) // Increased from 10 to 20
                 .parse()
-<<<<<<< HEAD
-                .unwrap_or(50)
-                / 5, // Write pool gets 1/5 of min connections
-=======
                 .unwrap_or(20)
                 / 3, // Write pool gets 1/3 of min connections (increased from 1/5)
->>>>>>> 281cd370
             read_pool_max_connections: std::env::var("DB_MAX_CONNECTIONS")
                 .unwrap_or_else(|_| "300".to_string()) // Increased from 200 to 300
                 .parse()
@@ -46,20 +41,12 @@
                 * 2
                 / 3, // Read pool gets 2/3 of total connections (decreased from 4/5)
             read_pool_min_connections: std::env::var("DB_MIN_CONNECTIONS")
-<<<<<<< HEAD
-                .unwrap_or_else(|_| "50".to_string())
-                .parse()
-                .unwrap_or(50)
-                * 4
-                / 5, // Read pool gets 4/5 of min connections
-=======
                 .unwrap_or_else(|_| "20".to_string()) // Increased from 10 to 20
                 .parse()
                 .unwrap_or(20)
                 * 2
                 / 3, // Read pool gets 2/3 of min connections (decreased from 4/5)
             // CRITICAL OPTIMIZATION: Optimized timeout values for better performance
->>>>>>> 281cd370
             acquire_timeout_secs: std::env::var("DB_ACQUIRE_TIMEOUT")
                 .unwrap_or_else(|_| "10".to_string()) // Reduced from 15 to 10
                 .parse()
