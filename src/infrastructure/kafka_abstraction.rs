use async_trait::async_trait;
use rdkafka::{
    config::ClientConfig,
    consumer::{CommitMode, Consumer, StreamConsumer},
    producer::{FutureProducer, FutureRecord},
    Message,
};
use serde::{Deserialize, Serialize};
use simd_json;
use std::io::Write;
use std::sync::Arc;
use std::time::Duration;
use tokio::sync::RwLock;
use uuid::Uuid;

use crate::domain::{Account, AccountEvent};
use crate::infrastructure::kafka_dlq::DeadLetterMessage;
use anyhow::Result;
use bincode;
use chrono::DateTime;
use chrono::Utc;
use futures::StreamExt;
use rdkafka::{
    admin::{AdminClient, AdminOptions, NewTopic, TopicReplication},
    client::ClientContext,
    consumer::{ConsumerContext, Rebalance},
    error::{KafkaError, KafkaResult, RDKafkaErrorCode},
    message::{Header, Headers, OwnedMessage},
    util::Timeout,
    Offset, TopicPartitionList,
};
use tokio::time::timeout;

#[async_trait]
pub trait KafkaProducerTrait: Send + Sync {
    async fn publish_event(
        &self,
        topic: &str,
        payload: &str,
        key: &str,
    ) -> Result<(), BankingKafkaError>;

    async fn publish_binary_event(
        &self,
        topic: &str,
        payload: &[u8],
        key: &str,
    ) -> Result<(), BankingKafkaError>;
}

// Custom module for bincode-compatible DateTime<Utc> serialization
mod bincode_datetime {
    use chrono::{DateTime, TimeZone, Utc};
    use serde::de::Deserialize;
    use serde::{self, Deserializer, Serializer};

    pub fn serialize<S>(dt: &DateTime<Utc>, serializer: S) -> Result<S::Ok, S::Error>
    where
        S: Serializer,
    {
        serializer.serialize_i64(dt.timestamp())
    }

    pub fn deserialize<'de, D>(deserializer: D) -> Result<DateTime<Utc>, D::Error>
    where
        D: Deserializer<'de>,
    {
        let ts = i64::deserialize(deserializer)?;
        Ok(Utc.timestamp_opt(ts, 0).single().unwrap())
    }
}

#[derive(Debug, Clone)]
pub struct KafkaConfig {
    pub enabled: bool,
    pub bootstrap_servers: String,
    pub group_id: String,
    pub topic_prefix: String,
    pub producer_acks: i16,
    pub producer_retries: i32,
    pub consumer_max_poll_interval_ms: i32,
    pub consumer_session_timeout_ms: i32,
    pub fetch_max_bytes: i32,
    pub security_protocol: String,
    pub sasl_mechanism: String,
    pub ssl_ca_location: Option<String>,
    pub auto_offset_reset: String,
    pub cache_invalidation_topic: String,
    pub event_topic: String,
}

impl Default for KafkaConfig {
    fn default() -> Self {
        let fetch_max_bytes = std::env::var("KAFKA_FETCH_MAX_BYTES")
            .ok()
            .and_then(|v| v.parse::<i32>().ok())
            .unwrap_or(5 * 1024 * 1024);
        Self {
            enabled: true, // Enable Kafka by default
            bootstrap_servers: "localhost:9092".to_string(),
            group_id: "banking-es-group".to_string(),
            topic_prefix: "banking-es".to_string(),
            producer_acks: 1,
            producer_retries: 3,
            consumer_max_poll_interval_ms: 300000,
            consumer_session_timeout_ms: 10000,
            fetch_max_bytes,
            security_protocol: "PLAINTEXT".to_string(),
            sasl_mechanism: "PLAIN".to_string(),
            ssl_ca_location: None,
            auto_offset_reset: "earliest".to_string(),
            cache_invalidation_topic: "banking-es-cache-invalidation".to_string(),
            event_topic: "banking-es-events".to_string(),
        }
    }
}

#[derive(Debug, Clone)]
pub enum BankingKafkaError {
    ConnectionError(String),
    ProducerError(String),
    ConsumerError(String),
    SerializationError(String),
    DeserializationError(String),
    CacheInvalidationError(String),
    EventProcessingError(String),
    ConfigurationError(String),
    TimeoutError(String),
    Unknown(String),
}

impl std::fmt::Display for BankingKafkaError {
    fn fmt(&self, f: &mut std::fmt::Formatter<'_>) -> std::fmt::Result {
        match self {
            BankingKafkaError::ConnectionError(msg) => f
                .write_str("Connection error: ")
                .and_then(|_| f.write_str(msg)),
            BankingKafkaError::ProducerError(msg) => f
                .write_str("Producer error: ")
                .and_then(|_| f.write_str(msg)),
            BankingKafkaError::ConsumerError(msg) => f
                .write_str("Consumer error: ")
                .and_then(|_| f.write_str(msg)),
            BankingKafkaError::SerializationError(msg) => f
                .write_str("Serialization error: ")
                .and_then(|_| f.write_str(msg)),
            BankingKafkaError::DeserializationError(msg) => f
                .write_str("Deserialization error: ")
                .and_then(|_| f.write_str(msg)),
            BankingKafkaError::CacheInvalidationError(msg) => f
                .write_str("Cache invalidation error: ")
                .and_then(|_| f.write_str(msg)),
            BankingKafkaError::EventProcessingError(msg) => f
                .write_str("Event processing error: ")
                .and_then(|_| f.write_str(msg)),
            BankingKafkaError::ConfigurationError(msg) => f
                .write_str("Configuration error: ")
                .and_then(|_| f.write_str(msg)),
            BankingKafkaError::TimeoutError(msg) => f
                .write_str("Timeout error: ")
                .and_then(|_| f.write_str(msg)),
            BankingKafkaError::Unknown(msg) => f
                .write_str("Unknown error: ")
                .and_then(|_| f.write_str(msg)),
        }
    }
}

impl std::error::Error for BankingKafkaError {}

impl From<rdkafka::error::KafkaError> for BankingKafkaError {
    fn from(error: rdkafka::error::KafkaError) -> Self {
        match error {
            rdkafka::error::KafkaError::ClientCreation(e) => {
                BankingKafkaError::ConnectionError(e.to_string())
            }
            rdkafka::error::KafkaError::MessageProduction(e) => {
                BankingKafkaError::ProducerError(e.to_string())
            }
            rdkafka::error::KafkaError::MessageConsumption(e) => {
                BankingKafkaError::ConsumerError(e.to_string())
            }
            _ => BankingKafkaError::Unknown(error.to_string()),
        }
    }
}

impl From<bincode::Error> for BankingKafkaError {
    fn from(error: bincode::Error) -> Self {
        BankingKafkaError::SerializationError(error.to_string())
    }
}

#[derive(Clone)]
pub struct KafkaProducer {
    producer: Option<FutureProducer>,
    config: KafkaConfig,
}

impl KafkaProducer {
    pub fn new(config: KafkaConfig) -> Result<Self, BankingKafkaError> {
        if !config.enabled {
            return Ok(Self {
                producer: None,
                config,
            });
        }

        // Read batch size from environment variable (default 32768)
        let batch_size =
            std::env::var("KAFKA_PRODUCER_BATCH_SIZE").unwrap_or_else(|_| "32768".to_string());

        let producer: FutureProducer = ClientConfig::new()
            .set("bootstrap.servers", &config.bootstrap_servers)
            .set("acks", config.producer_acks.to_string())
            .set("retries", config.producer_retries.to_string())
            .set("batch.size", &batch_size)
            .create()?;

        Ok(Self {
            producer: Some(producer),
            config,
        })
    }

    pub async fn send_event_batch(
        &self,
        account_id: Uuid,
        events: Vec<AccountEvent>,
        version: i64,
    ) -> Result<(), BankingKafkaError> {
        if !self.config.enabled || self.producer.is_none() {
            return Ok(());
        }

        let topic = format!("{}-events", self.config.topic_prefix);
        let key = account_id.to_string();

        let batch = EventBatch {
            account_id,
            events,
            version,
            timestamp: Utc::now(),
        };

        let payload = bincode::serialize(&batch)?;

        // Use modulo to ensure partition is within valid range (32 partitions: 0-31)
        let partition = (account_id.as_u128() % 32) as i32;

        self.producer
            .as_ref()
            .unwrap()
            .send(
                FutureRecord::to(&topic)
                    .key(&key)
                    .payload(&payload)
                    .partition(partition),
                Duration::from_secs(5),
            )
            .await
            .map_err(|(e, _)| {
                BankingKafkaError::ProducerError("{:?}".to_string() + &(e).to_string())
            })?;

        Ok(())
    }

    pub async fn send_cache_update(
        &self,
        account_id: Uuid,
        account: &Account,
    ) -> Result<(), BankingKafkaError> {
        if !self.config.enabled || self.producer.is_none() {
            return Ok(());
        }

        let topic = format!("{}-cache", self.config.topic_prefix);
        let key = account_id.to_string();

        let payload = bincode::serialize(account)?;

        // Use modulo to ensure partition is within valid range (32 partitions: 0-31)
        let partition = (account_id.as_u128() % 32) as i32;

        self.producer
            .as_ref()
            .unwrap()
            .send(
                FutureRecord::to(&topic)
                    .key(&key)
                    .payload(&payload)
                    .partition(partition),
                Duration::from_secs(5),
            )
            .await
            .map_err(|(e, _)| {
                BankingKafkaError::ProducerError("{:?}".to_string() + &(e).to_string())
            })?;

        Ok(())
    }

    pub async fn send_dlq_message(
        &self,
        message: &DeadLetterMessage,
    ) -> Result<(), BankingKafkaError> {
        if !self.config.enabled || self.producer.is_none() {
            return Ok(());
        }

        let topic = format!("{}-dlq", self.config.topic_prefix);
        let key = message.account_id.to_string();

        let payload = bincode::serialize(message)?;

        // Use modulo to ensure partition is within valid range (32 partitions: 0-31)
        let partition = (message.account_id.as_u128() % 32) as i32;

        self.producer
            .as_ref()
            .unwrap()
            .send(
                FutureRecord::to(&topic)
                    .key(&key)
                    .payload(&payload)
                    .partition(partition),
                Duration::from_secs(5),
            )
            .await
            .map_err(|(e, _)| {
                BankingKafkaError::ProducerError("{:?}".to_string() + &(e).to_string())
            })?;

        Ok(())
    }

    pub async fn send_cache_invalidation(
        &self,
        account_id: Uuid,
        invalidation_type: CacheInvalidationType,
        reason: String,
    ) -> Result<(), BankingKafkaError> {
        if !self.config.enabled || self.producer.is_none() {
            return Ok(());
        }

        let message = CacheInvalidationMessage {
            account_id,
            invalidation_type,
            timestamp: Utc::now(),
            reason,
        };

        let payload = bincode::serialize(&message)?;
        let topic = &self.config.cache_invalidation_topic;

        self.producer
            .as_ref()
            .unwrap()
            .send(
                FutureRecord::to(topic)
                    .payload(&payload)
                    .key(&account_id.to_string()),
                Timeout::After(Duration::from_secs(5)),
            )
            .await
            .map_err(|(e, _)| {
                BankingKafkaError::ProducerError("{:?}".to_string() + &(e).to_string())
            })?;

        Ok(())
    }
}

#[async_trait]
impl KafkaProducerTrait for KafkaProducer {
    async fn publish_event(
        &self,
        topic: &str,
        payload: &str,
        key: &str,
    ) -> Result<(), BankingKafkaError> {
        if !self.config.enabled || self.producer.is_none() {
            return Ok(());
        }

        self.producer
            .as_ref()
            .unwrap()
            .send(
                FutureRecord::to(topic)
                    .payload(payload.as_bytes())
                    .key(key.as_bytes()),
                Timeout::After(Duration::from_secs(5)),
            )
            .await
            .map_err(|(e, _)| BankingKafkaError::ProducerError(format!("{:?}", e)))?;

        Ok(())
    }

    async fn publish_binary_event(
        &self,
        topic: &str,
        payload: &[u8],
        key: &str,
    ) -> Result<(), BankingKafkaError> {
        if !self.config.enabled || self.producer.is_none() {
            return Ok(());
        }

        self.producer
            .as_ref()
            .unwrap()
            .send(
                FutureRecord::to(topic).payload(payload).key(key.as_bytes()),
                Timeout::After(Duration::from_secs(5)),
            )
            .await
            .map_err(|(e, _)| BankingKafkaError::ProducerError(format!("{:?}", e)))?;

        Ok(())
    }
}

#[derive(Clone)]
pub struct KafkaConsumer {
    consumer: Option<Arc<LoggingConsumer>>,
    config: KafkaConfig,
}

pub struct LoggingConsumerContext;

impl ClientContext for LoggingConsumerContext {}

impl ConsumerContext for LoggingConsumerContext {
    fn pre_rebalance(
        &self,
        _consumer: &rdkafka::consumer::BaseConsumer<Self>,
        rebalance: &Rebalance,
    ) {
        tracing::info!("Pre-rebalance: {:?}", rebalance);
    }

    fn post_rebalance(
        &self,
        _consumer: &rdkafka::consumer::BaseConsumer<Self>,
        rebalance: &Rebalance,
    ) {
        tracing::info!("Post-rebalance: {:?}", rebalance);
    }
}

type LoggingConsumer = StreamConsumer<LoggingConsumerContext>;

impl KafkaConsumer {
    pub fn new(config: KafkaConfig) -> Result<Self, BankingKafkaError> {
        if !config.enabled {
            return Ok(Self {
                consumer: None,
                config,
            });
        }

        tracing::info!(
            "KafkaConsumer: Creating consumer with config - bootstrap_servers: {}, group_id: {}, auto_offset_reset: {}",
            config.bootstrap_servers, config.group_id, config.auto_offset_reset
        );

        let context = LoggingConsumerContext;

        // Read max poll records from environment variable (default 500)
        let fetch_max_bytes = std::env::var("KAFKA_FETCH_MAX_BYTES")
            .ok()
            .and_then(|v| v.parse::<i32>().ok())
            .unwrap_or(5 * 1024 * 1024);

        let consumer: LoggingConsumer = ClientConfig::new()
            .set("bootstrap.servers", &config.bootstrap_servers)
            .set("group.id", &config.group_id)
            .set("enable.auto.commit", "false")
            .set("auto.offset.reset", &config.auto_offset_reset)
            .set("enable.partition.eof", "false")
            .set("allow.auto.create.topics", "true")
            .set("enable.auto.offset.store", "false")
            .set(
                "max.poll.interval.ms",
                config.consumer_max_poll_interval_ms.to_string(),
            )
            .set(
                "session.timeout.ms",
                config.consumer_session_timeout_ms.to_string(),
            )
            .set("heartbeat.interval.ms", "3000")
            .set("partition.assignment.strategy", "cooperative-sticky")
            .set("fetch.max.bytes", fetch_max_bytes.to_string())
            .create_with_context(context)?;

        tracing::info!(
            "KafkaConsumer: ✅ Consumer created successfully with group_id: {}",
            config.group_id
        );
        Ok(Self {
            consumer: Some(Arc::new(consumer)),
            config,
        })
    }

    pub async fn subscribe_to_events(&self) -> Result<(), BankingKafkaError> {
        if !self.config.enabled || self.consumer.is_none() {
            return Ok(());
        }

        self.consumer
            .as_ref()
            .unwrap()
            .subscribe(&["banking-es.public.kafka_outbox_cdc"])?;

        // let topic = format!("{}-events", self.config.topic_prefix);
        // self.consumer.as_ref().unwrap().subscribe(&[&topic])?;
        Ok(())
    }

    pub async fn subscribe_to_topic(&self, topic: &str) -> Result<(), BankingKafkaError> {
        if !self.config.enabled || self.consumer.is_none() {
            tracing::warn!(
                "KafkaConsumer: subscribe_to_topic - Kafka disabled or no consumer for topic: {} (group_id: {})",
                topic, self.config.group_id
            );
            return Ok(());
        }

        tracing::info!(
            "KafkaConsumer: subscribe_to_topic - Subscribing to topic: {} with group_id: {}",
            topic,
            self.config.group_id
        );
        let result = self.consumer.as_ref().unwrap().subscribe(&[topic]);
        match &result {
            Ok(_) => tracing::info!(
                "KafkaConsumer: subscribe_to_topic - Successfully subscribed to topic: {} with group_id: {}",
                topic, self.config.group_id
            ),
            Err(e) => tracing::error!(
                "KafkaConsumer: subscribe_to_topic - Failed to subscribe to topic {} with group_id {}: {}",
                topic,
                self.config.group_id,
                e
            ),
        }
        result?;
        Ok(())
    }

    pub async fn subscribe_to_cache(&self) -> Result<(), BankingKafkaError> {
        if !self.config.enabled || self.consumer.is_none() {
            return Ok(());
        }

        let topic = format!("{}-cache", self.config.topic_prefix);
        self.consumer.as_ref().unwrap().subscribe(&[&topic])?;
        Ok(())
    }

    pub async fn subscribe_to_dlq(&self) -> Result<(), BankingKafkaError> {
        if !self.config.enabled || self.consumer.is_none() {
            return Ok(());
        }

        let topic = format!("{}-dlq", self.config.topic_prefix);
        self.consumer.as_ref().unwrap().subscribe(&[&topic])?;
        Ok(())
    }

    pub async fn get_last_processed_version(
        &self,
        account_id: Uuid,
    ) -> Result<i64, BankingKafkaError> {
        if !self.config.enabled || self.consumer.is_none() {
            return Ok(0);
        }

        let topic = format!("{}-events", self.config.topic_prefix);
        let mut tpl = TopicPartitionList::new();
        tpl.add_partition(&topic, 0);
        self.consumer.as_ref().unwrap().assign(&tpl)?;

        let mut version = 0;
        let mut stream = self.consumer.as_ref().unwrap().stream();

        while let Some(msg) = stream.next().await {
            match msg {
                Ok(msg) => {
                    if let Some(key) = msg.key() {
                        if key == account_id.to_string().as_bytes() {
                            if let Some(payload) = msg.payload() {
                                if let Ok(batch) = bincode::deserialize::<EventBatch>(payload) {
                                    version = batch.version;
                                }
                            }
                        }
                    }
                }
                Err(e) => return Err(e.into()),
            }
        }

        Ok(version)
    }

    pub async fn poll_events(&self) -> Result<Option<EventBatch>, BankingKafkaError> {
        if !self.config.enabled || self.consumer.is_none() {
            return Ok(None);
        }

        let mut stream = self.consumer.as_ref().unwrap().stream();
        match timeout(Duration::from_millis(100), stream.next()).await {
            Ok(Some(Ok(msg))) => {
                let payload = msg.payload().ok_or_else(|| {
                    BankingKafkaError::ConsumerError("Empty message payload".to_string())
                })?;

                let batch: EventBatch = bincode::deserialize(payload).map_err(|e| {
                    BankingKafkaError::ConsumerError("Failed to deserialize message".to_string())
                })?;

                Ok(Some(batch))
            }
            Ok(Some(Err(e))) => Err(e.into()),
            Ok(None) => Ok(None),
            Err(_) => Ok(None), // Timeout
        }
    }

    pub async fn poll_cdc_events(&self) -> Result<Option<serde_json::Value>, BankingKafkaError> {
        if !self.config.enabled || self.consumer.is_none() {
            tracing::info!("KafkaConsumer: poll_cdc_events - Kafka disabled or no consumer");
            return Ok(None);
        }

        let mut stream = self.consumer.as_ref().unwrap().stream();
        match timeout(Duration::from_millis(100), stream.next()).await {
            Ok(Some(Ok(msg))) => {
                tracing::info!(
                    "KafkaConsumer: poll_cdc_events - Received message from topic: {:?}",
                    msg.topic()
                );

                let payload = msg.payload().ok_or_else(|| {
                    tracing::error!("KafkaConsumer: poll_cdc_events - Empty message payload");
                    BankingKafkaError::ConsumerError("Empty message payload".to_string())
                })?;

                // Try simd_json first for better performance and compatibility
                let cdc_event: serde_json::Value = {
                    let mut payload_copy = payload.to_vec();
                    match simd_json::to_owned_value(&mut payload_copy) {
                        Ok(simd_value) => {
                            // Convert simd_json::OwnedValue to serde_json::Value
                            let json_string = simd_json::to_string(&simd_value).map_err(|e| {
                                tracing::error!(
                                    "KafkaConsumer: poll_cdc_events - Failed to convert simd_json to string: {}",
                                    e
                                );
                                BankingKafkaError::ConsumerError(
                                    "Failed to convert simd_json to string".to_string(),
                                )
                            })?;
                            serde_json::from_str(&json_string).map_err(|e| {
                                tracing::error!(
                                    "KafkaConsumer: poll_cdc_events - Failed to deserialize from simd_json string: {}",
                                    e
                                );
                                BankingKafkaError::ConsumerError(
                                    "Failed to deserialize from simd_json string".to_string(),
                                )
                            })?
                        }
                        Err(simd_err) => {
                            tracing::warn!(
                                "KafkaConsumer: poll_cdc_events - simd_json failed, falling back to serde_json: {}",
                                simd_err
                            );
                            // Fallback to serde_json
                            serde_json::from_slice(payload).map_err(|e| {
                                tracing::error!(
                                    "KafkaConsumer: poll_cdc_events - Failed to deserialize CDC event with serde_json: {}",
                                    e
                                );
                                BankingKafkaError::ConsumerError(
                                    "Failed to deserialize CDC event".to_string(),
                                )
                            })?
                        }
                    }
                };

                tracing::info!(
                    "KafkaConsumer: poll_cdc_events - Successfully deserialized CDC event: {:?}",
                    cdc_event
                );
                Ok(Some(cdc_event))
            }
            Ok(Some(Err(e))) => {
                tracing::error!(
                    "KafkaConsumer: poll_cdc_events - Error receiving message: {}",
                    e
                );
                Err(e.into())
            }
            Ok(None) => {
                tracing::info!("KafkaConsumer: poll_cdc_events - No message available");
                Ok(None)
            }
            Err(_) => {
                tracing::info!("KafkaConsumer: poll_cdc_events - Timeout, no message");
                Ok(None) // Timeout
            }
        }
    }

    pub async fn poll_cdc_events_with_message(
        &self,
    ) -> Result<Option<(serde_json::Value, rdkafka::message::BorrowedMessage<'_>)>, BankingKafkaError>
    {
        if !self.config.enabled || self.consumer.is_none() {
            tracing::info!(
                "KafkaConsumer: poll_cdc_events_with_message - Kafka disabled or no consumer"
            );
            return Ok(None);
        }

        let mut stream = self.consumer.as_ref().unwrap().stream();
        match timeout(Duration::from_millis(100), stream.next()).await {
            Ok(Some(Ok(msg))) => {
                tracing::info!(
                    "KafkaConsumer: poll_cdc_events_with_message - Received message from topic: {:?}, partition: {:?}, offset: {:?}",
                    msg.topic(), msg.partition(), msg.offset()
                );

                let payload = msg.payload().ok_or_else(|| {
                    tracing::error!(
                        "KafkaConsumer: poll_cdc_events_with_message - Empty message payload from topic: {:?}, partition: {:?}, offset: {:?}",
                        msg.topic(), msg.partition(), msg.offset()
                    );
                    tracing::error!(
                        "KafkaConsumer: poll_cdc_events_with_message - Message key: {:?}",
                        msg.key().map(|k| String::from_utf8_lossy(k))
                    );
                    tracing::error!(
                        "KafkaConsumer: poll_cdc_events_with_message - Message headers: {:?}",
                        msg.headers().map(|h| h.iter().map(|header| {
                            let key_str = header.key;
                            let value_str = header.value;
                            format!("{}: {:?}", key_str, value_str)
                        }).collect::<Vec<_>>()).unwrap_or_default()
                    );
                    BankingKafkaError::ConsumerError("Empty message payload".to_string())
                })?;

                tracing::info!(
                    "KafkaConsumer: poll_cdc_events_with_message - Raw payload length: {} bytes",
                    payload.len()
                );

                // Try simd_json first for better performance and compatibility
                let cdc_event: serde_json::Value = {
                    let mut payload_copy = payload.to_vec();
                    match simd_json::to_owned_value(&mut payload_copy) {
                        Ok(simd_value) => {
                            // Convert simd_json::OwnedValue to serde_json::Value
                            let json_string = simd_json::to_string(&simd_value).map_err(|e| {
                                tracing::error!(
                                    "KafkaConsumer: poll_cdc_events_with_message - Failed to convert simd_json to string: {}",
                                    e
                                );
                                BankingKafkaError::ConsumerError(
                                    "Failed to convert simd_json to string".to_string(),
                                )
                            })?;
                            serde_json::from_str(&json_string).map_err(|e| {
                                tracing::error!(
                                    "KafkaConsumer: poll_cdc_events_with_message - Failed to deserialize from simd_json string: {}",
                                    e
                                );
                                BankingKafkaError::ConsumerError(
                                    "Failed to deserialize from simd_json string".to_string(),
                                )
                            })?
                        }
                        Err(simd_err) => {
                            tracing::warn!(
                                "KafkaConsumer: poll_cdc_events_with_message - simd_json failed, falling back to serde_json: {}",
                                simd_err
                            );
                            // Fallback to serde_json
                            serde_json::from_slice(payload).map_err(|e| {
                                tracing::error!(
                                    "KafkaConsumer: poll_cdc_events_with_message - Failed to deserialize CDC event with serde_json: {}",
                                    e
                                );
                                tracing::error!(
                                    "KafkaConsumer: poll_cdc_events_with_message - Raw payload (first 200 chars): {:?}",
                                    String::from_utf8_lossy(&payload[..payload.len().min(200)])
                                );
                                BankingKafkaError::ConsumerError(
                                    "Failed to deserialize CDC event".to_string(),
                                )
                            })?
                        }
                    }
                };

                tracing::info!(
                    "KafkaConsumer: poll_cdc_events_with_message - Successfully deserialized CDC event: {:?}",
                    cdc_event
                );
                Ok(Some((cdc_event, msg)))
            }
            Ok(Some(Err(e))) => {
                tracing::error!(
                    "KafkaConsumer: poll_cdc_events_with_message - Error receiving message: {}",
                    e
                );
                Err(e.into())
            }
            Ok(None) => {
                tracing::debug!(
                    "KafkaConsumer: poll_cdc_events_with_message - No message available"
                );
                Ok(None)
            }
            Err(_) => {
                tracing::debug!(
                    "KafkaConsumer: poll_cdc_events_with_message - Timeout, no message"
                );
                Ok(None) // Timeout
            }
        }
    }

    pub async fn poll_cache_updates(&self) -> Result<Option<Account>, BankingKafkaError> {
        if !self.config.enabled || self.consumer.is_none() {
            return Ok(None);
        }

        let mut stream = self.consumer.as_ref().unwrap().stream();
        match timeout(Duration::from_millis(100), stream.next()).await {
            Ok(Some(Ok(msg))) => {
                let payload = msg.payload().ok_or_else(|| {
                    BankingKafkaError::ConsumerError("Empty message payload".to_string())
                })?;

                let account: Account = bincode::deserialize(payload).map_err(|e| {
                    BankingKafkaError::ConsumerError("Failed to deserialize message".to_string())
                })?;

                Ok(Some(account))
            }
            Ok(Some(Err(e))) => Err(BankingKafkaError::ConsumerError(e.to_string())),
            Ok(None) => Ok(None),
            Err(_) => Ok(None), // Timeout
        }
    }

    pub async fn poll_cache_invalidations(
        &self,
    ) -> Result<Option<CacheInvalidationMessage>, BankingKafkaError> {
        if !self.config.enabled || self.consumer.is_none() {
            return Ok(None);
        }

        let mut stream = self.consumer.as_ref().unwrap().stream();
        match timeout(Duration::from_millis(100), stream.next()).await {
            Ok(Some(Ok(msg))) => {
                let payload = msg.payload().ok_or_else(|| {
                    BankingKafkaError::ConsumerError("Empty message payload".to_string())
                })?;

                let message: CacheInvalidationMessage = bincode::deserialize(payload)?;
                Ok(Some(message))
            }
            Ok(Some(Err(e))) => Err(BankingKafkaError::ConsumerError(e.to_string())),
            Ok(None) => Ok(None),
            Err(_) => Ok(None), // Timeout
        }
    }

    pub async fn poll_dlq_message(&self) -> Result<Option<DeadLetterMessage>, BankingKafkaError> {
        if !self.config.enabled || self.consumer.is_none() {
            return Ok(None);
        }

        let mut stream = self.consumer.as_ref().unwrap().stream();
        match timeout(Duration::from_millis(100), stream.next()).await {
            Ok(Some(Ok(msg))) => {
                let payload = msg.payload().ok_or_else(|| {
                    BankingKafkaError::ConsumerError("Empty message payload".to_string())
                })?;

                let dlq_message: DeadLetterMessage = bincode::deserialize(payload)?;
                Ok(Some(dlq_message))
            }
            Ok(Some(Err(e))) => Err(BankingKafkaError::ConsumerError(e.to_string())),
            Ok(None) => Ok(None),
            Err(_) => Ok(None), // Timeout
        }
    }

    /// Commit a specific message offset
    pub async fn commit_message(
        &self,
        message: &rdkafka::message::BorrowedMessage<'_>,
    ) -> Result<(), BankingKafkaError> {
        if !self.config.enabled || self.consumer.is_none() {
            tracing::warn!("KafkaConsumer: commit_message - Kafka disabled or no consumer");
            return Ok(());
        }

        tracing::info!(
            "KafkaConsumer: commit_message - Committing message offset: {:?}, partition: {:?}, topic: {:?}",
            message.offset(), message.partition(), message.topic()
        );

        // Commit the specific message offset
        match self
            .consumer
            .as_ref()
            .unwrap()
            .commit_message(message, CommitMode::Async)
        {
            Ok(_) => {
                tracing::info!(
                    "KafkaConsumer: commit_message - Successfully committed offset {:?}",
                    message.offset()
                );
                Ok(())
            }
            Err(e) => {
                tracing::error!(
                    "KafkaConsumer: commit_message - Failed to commit offset {:?}: {}",
                    message.offset(),
                    e
                );
                Err(e.into())
            }
        }
    }

    /// Commit the current message offset (deprecated - use commit_message instead)
    pub async fn commit_current_message(&self) -> Result<(), BankingKafkaError> {
        if !self.config.enabled || self.consumer.is_none() {
            return Ok(());
        }

        // For backward compatibility, commit the consumer state
        self.consumer
            .as_ref()
            .unwrap()
            .commit_consumer_state(CommitMode::Async)?;
        Ok(())
    }

    /// Get the Kafka configuration
    pub fn get_config(&self) -> &KafkaConfig {
        &self.config
    }

    pub fn commit(
        &self,
        tpl: &rdkafka::TopicPartitionList,
        mode: rdkafka::consumer::CommitMode,
    ) -> Result<(), rdkafka::error::KafkaError> {
        if let Some(consumer) = &self.consumer {
            consumer.commit(tpl, mode)
        } else {
            Err(rdkafka::error::KafkaError::ClientCreation(
                "No consumer available".into(),
            ))
        }
    }

<<<<<<< HEAD
    pub async fn poll(
        &self,
        timeout: Duration,
    ) -> Result<Option<Result<OwnedMessage, KafkaError>>, BankingKafkaError> {
        if let Some(consumer) = &self.consumer {
            match consumer.recv().await {
                Ok(message) => Ok(Some(Ok(message.detach()))),
                Err(e) => Err(e.into()),
            }
        } else {
            Ok(None)
        }
=======
    pub fn stream(&self) -> rdkafka::consumer::MessageStream<'_, LoggingConsumerContext> {
        self.consumer.as_ref().unwrap().stream()
>>>>>>> 037c47a3
    }
}

#[derive(Debug, Serialize, Deserialize, Clone)]
pub struct EventBatch {
    pub account_id: Uuid,
    pub events: Vec<AccountEvent>,
    pub version: i64,
    #[serde(with = "bincode_datetime")]
    pub timestamp: chrono::DateTime<chrono::Utc>,
}

#[derive(Debug, Serialize, Deserialize, Clone)]
pub struct CacheInvalidationMessage {
    pub account_id: Uuid,
    pub invalidation_type: CacheInvalidationType,
    #[serde(with = "bincode_datetime")]
    pub timestamp: chrono::DateTime<chrono::Utc>,
    pub reason: String,
}

#[derive(Debug, Serialize, Deserialize, Clone)]
pub enum CacheInvalidationType {
    AccountUpdate,
    TransactionUpdate,
    FullInvalidation,
    PartialInvalidation,
}

#[derive(Debug, Clone)]
pub struct KafkaMessage {
    pub topic: String,
    pub partition: i32,
    pub offset: i64,
    pub key: Option<Vec<u8>>,
    pub payload: Vec<u8>,
    pub timestamp: Option<i64>,
}<|MERGE_RESOLUTION|>--- conflicted
+++ resolved
@@ -981,23 +981,8 @@
         }
     }
 
-<<<<<<< HEAD
-    pub async fn poll(
-        &self,
-        timeout: Duration,
-    ) -> Result<Option<Result<OwnedMessage, KafkaError>>, BankingKafkaError> {
-        if let Some(consumer) = &self.consumer {
-            match consumer.recv().await {
-                Ok(message) => Ok(Some(Ok(message.detach()))),
-                Err(e) => Err(e.into()),
-            }
-        } else {
-            Ok(None)
-        }
-=======
     pub fn stream(&self) -> rdkafka::consumer::MessageStream<'_, LoggingConsumerContext> {
         self.consumer.as_ref().unwrap().stream()
->>>>>>> 037c47a3
     }
 }
 
